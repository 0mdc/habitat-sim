// Copyright (c) Meta Platforms, Inc. and its affiliates.
// This source code is licensed under the MIT license found in the
// LICENSE file in the root directory of this source tree.

#include "BatchReplayRenderer.h"

#include "Magnum/GL/PixelFormat.h"
#include "Magnum/PixelFormat.h"
#include "esp/sensor/CameraSensor.h"

#include <Corrade/Containers/GrowableArray.h>
#include <Corrade/Utility/Algorithms.h>
#include <Magnum/GL/AbstractFramebuffer.h>
#include <Magnum/GL/Context.h>
#include <Magnum/Image.h>
#include <Magnum/ImageView.h>

namespace esp {
namespace sim {

// clang-tidy you're NOT HELPING
using namespace Mn::Math::Literals;  // NOLINT

BatchReplayRenderer::BatchReplayRenderer(
    const ReplayRendererConfiguration& cfg,
    gfx_batch::RendererConfiguration&& batchRendererConfiguration) {
  if (Magnum::GL::Context::hasCurrent()) {
    flextGLInit(Magnum::GL::Context::current());  // TODO: Avoid globals
                                                  // duplications across SOs.
  }
  CORRADE_ASSERT(cfg.sensorSpecifications.size() == 1,
                 "BatchReplayRenderer: expecting exactly one sensor", );
  const auto& sensor = static_cast<esp::sensor::CameraSensorSpec&>(
      *cfg.sensorSpecifications.front());

  batchRendererConfiguration.setTileSizeCount(
      Mn::Vector2i{sensor.resolution}.flipped(),
      environmentGridSize(cfg.numEnvironments));
  if ((standalone_ = cfg.standalone))
    renderer_.emplace<gfx_batch::RendererStandalone>(
        batchRendererConfiguration,
        gfx_batch::RendererStandaloneConfiguration{});
  else {
    CORRADE_ASSERT(Mn::GL::Context::hasCurrent(),
                   "BatchReplayRenderer: expecting a current GL context if a "
                   "standalone renderer is disabled", );
    renderer_.emplace<gfx_batch::Renderer>(batchRendererConfiguration);
  }

  theOnlySensorName_ = sensor.uuid;
  theOnlySensorProjection_ = sensor.projectionMatrix();

  class BatchPlayerImplementation
      : public gfx::replay::AbstractPlayerImplementation {
   public:
    BatchPlayerImplementation(gfx_batch::Renderer& renderer,
                              Mn::UnsignedInt sceneId)
        : renderer_{renderer}, sceneId_{sceneId} {}

   private:
    bool isSupportedRenderAsset(
        const Corrade::Containers::StringView& filepath) {
      // Primitives aren't directly supported in the Magnum batch renderer. See
      // https://docs.google.com/document/d/1ngA73cXl3YRaPfFyICSUHONZN44C-XvieS7kwyQDbkI/edit#bookmark=id.yq39718gqbwz

      const std::array<Corrade::Containers::StringView, 12> primNamePrefixes = {
          "capsule3DSolid",     "capsule3DWireframe", "coneSolid",
          "coneWireframe",      "cubeSolid",          "cubeWireframe",
          "cylinderSolid",      "cylinderWireframe",  "icosphereSolid",
          "icosphereWireframe", "uvSphereSolid",      "uvSphereWireframe"};

      // primitive render asset filepaths start with one of the above prefixes.
      // Examples: icosphereSolid_subdivs_1
      // capsule3DSolid_hemiRings_4_cylRings_1_segments_12_halfLen_3.25_useTexCoords_false_useTangents_false
      for (const auto& primNamePrefix : primNamePrefixes) {
        if (filepath.size() < primNamePrefix.size()) {
          continue;
        }

        if (filepath.prefix(primNamePrefix.size()) == primNamePrefix) {
          return false;
        }
      }

      return true;
    }

    gfx::replay::NodeHandle loadAndCreateRenderAssetInstance(
        const esp::assets::AssetInfo& assetInfo,
        const esp::assets::RenderAssetInstanceCreationInfo& creation) override {
      // TODO anything to use creation.flags for?
      // TODO is creation.lightSetupKey actually mapping to anything in the
      //  replay file?

      if (!isSupportedRenderAsset(creation.filepath)) {
        ESP_WARNING() << "Unsupported render asset: " << creation.filepath;
        return nullptr;
      }

      /* If no such name is known yet, add as a file */
      if (!renderer_.hasNodeHierarchy(creation.filepath)) {
        ESP_WARNING()
            << creation.filepath
            << "not found in any composite file, loading from the filesystem";

        ESP_CHECK(
            renderer_.addFile(creation.filepath,
                              gfx_batch::RendererFileFlag::Whole |
                                  gfx_batch::RendererFileFlag::GenerateMipmap),
            "addFile failed for " << creation.filepath);
        CORRADE_INTERNAL_ASSERT(renderer_.hasNodeHierarchy(creation.filepath));
      }

      return reinterpret_cast<gfx::replay::NodeHandle>(
          renderer_.addNodeHierarchy(
              sceneId_, creation.filepath,
              /* Baking the initial scaling and coordinate frame into the
                 transformation */
              Mn::Matrix4::scaling(creation.scale ? *creation.scale
                                                  : Mn::Vector3{1.0f}) *
                  Mn::Matrix4::from(
                      Mn::Quaternion{assetInfo.frame.rotationFrameToWorld()}
                          .toMatrix(),
                      {}))
          /* Returning incremented by 1 because 0 (nullptr) is treated as an
             error */
          + 1);
    }

    void deleteAssetInstance(const gfx::replay::NodeHandle node) override {
      // TODO actually remove from the scene instead of setting a zero scale
      renderer_.transformations(
          sceneId_)[reinterpret_cast<std::size_t>(node) - 1] =
          Mn::Matrix4{Mn::Math::ZeroInit};
    }

    void deleteAssetInstances(
        const std::unordered_map<gfx::replay::RenderAssetInstanceKey,
                                 gfx::replay::NodeHandle>&) override {
      renderer_.clear(sceneId_);
    }

    void setNodeTransform(const gfx::replay::NodeHandle node,
                          const Mn::Vector3& translation,
                          const Mn::Quaternion& rotation) override {
      renderer_.transformations(
          sceneId_)[reinterpret_cast<std::size_t>(node) - 1] =
          Mn::Matrix4::from(rotation.toMatrix(), translation);
    }

    void changeLightSetup(const esp::gfx::LightSetup& lights) override {
      if (!renderer_.maxLightCount()) {
        ESP_WARNING() << "Attempted to change" << lights.size()
                      << "lights for scene" << sceneId_
                      << "but the renderer is configured without lights";
        return;
      }

      renderer_.clearLights(sceneId_);
      for (std::size_t i = 0; i != lights.size(); ++i) {
        const gfx::LightInfo& light = lights[i];
        CORRADE_INTERNAL_ASSERT(light.model == gfx::LightPositionModel::Global);

        const std::size_t nodeId = renderer_.addEmptyNode(sceneId_);

        /* Clang Tidy, you're stupid, why do you say that "lightId" is not
           initialized?! I'm initializing it right in the branches below, I
           won't zero-init it just to "prevent bugs" because an accidentally
           zero-initialized variable is *also* a bug, you know? Plus I have
           range asserts in all functions so your "suggestions" are completely
           unhelpful. */
        std::size_t lightId;  // NOLINT
        if (light.vector.w()) {
          renderer_.transformations(sceneId_)[nodeId] =
              Mn::Matrix4::translation(light.vector.xyz());
          lightId = renderer_.addLight(sceneId_, nodeId,
                                       gfx_batch::RendererLightType::Point);
        } else {
          /* The matrix will be partially NaNs if the light vector is in the
             direction of the Y axis, but that's fine -- we only really care
             about the Z axis direction, which is always the "target" vector
             normalized. */
          // TODO for more robustness use something that "invents" some
          //  arbitrary orthogonal axes instead of the NaNs, once Magnum has
          //  such utility
          renderer_.transformations(sceneId_)[nodeId] =
              Mn::Matrix4::lookAt({}, light.vector.xyz(), Mn::Vector3::yAxis());
          lightId = renderer_.addLight(
              sceneId_, nodeId, gfx_batch::RendererLightType::Directional);
        }

        renderer_.lightColors(sceneId_)[lightId] = light.color;
        // TODO use gfx::getAmbientLightColor(lights) once it's not hardcoded
        //  to an arbitrary value and once it's possible to change the ambient
        //  factor in the renderer at runtime (and not just in
        //  RendererConfiguration::setAmbientFactor())
        // TODO range, once Habitat has that
      }
    }

    gfx_batch::Renderer& renderer_;
    Mn::UnsignedInt sceneId_;
  };

  for (Mn::UnsignedInt i = 0; i != cfg.numEnvironments; ++i) {
    arrayAppend(
        envs_, EnvironmentRecord{
                   std::make_shared<BatchPlayerImplementation>(*renderer_, i)});
  }
}

BatchReplayRenderer::~BatchReplayRenderer() = default;

void BatchReplayRenderer::doPreloadFile(Cr::Containers::StringView filename) {
  CORRADE_INTERNAL_ASSERT(renderer_->addFile(filename));
}

unsigned BatchReplayRenderer::doEnvironmentCount() const {
  return envs_.size();
}

Mn::Vector2i BatchReplayRenderer::doSensorSize(
    unsigned /* all environments have the same size */
) {
  return renderer_->tileSize();
}

gfx::replay::Player& BatchReplayRenderer::doPlayerFor(unsigned envIndex) {
  return envs_[envIndex].player_;
}

void BatchReplayRenderer::doSetSensorTransform(
    unsigned envIndex,
    // TODO assumes there's just one sensor per env
    const std::string&,
    const Mn::Matrix4& transform) {
  renderer_->updateCamera(envIndex, theOnlySensorProjection_,
                          transform.inverted());
}

void BatchReplayRenderer::doSetSensorTransformsFromKeyframe(
    unsigned envIndex,
    const std::string& prefix) {
  auto& env = envs_[envIndex];
  std::string userName = prefix + theOnlySensorName_;
  Mn::Vector3 translation;
  Mn::Quaternion rotation;
  bool found = env.player_.getUserTransform(userName, &translation, &rotation);
  ESP_CHECK(found,
            "setSensorTransformsFromKeyframe: couldn't find user transform \""
                << userName << "\" for environment " << envIndex << ".");
  renderer_->updateCamera(
      envIndex, theOnlySensorProjection_,
      Mn::Matrix4::from(rotation.toMatrix(), translation).inverted());
}

void BatchReplayRenderer::doRender(
    Cr::Containers::ArrayView<const Mn::MutableImageView2D> colorImageViews,
    Cr::Containers::ArrayView<const Mn::MutableImageView2D> depthImageViews) {
  CORRADE_ASSERT(standalone_,
                 "BatchReplayRenderer::render(): can use this function only "
                 "with a standalone renderer", );
  static_cast<gfx_batch::RendererStandalone&>(*renderer_).draw();

  // todo: integrate debugLineRender_->flushLines
  CORRADE_INTERNAL_ASSERT(!debugLineRender_);

  for (int envIndex = 0; envIndex != envs_.size(); ++envIndex) {
    const auto rectangle = Mn::Range2Di::fromSize(
        renderer_->tileSize() *
            Mn::Vector2i{envIndex % renderer_->tileCount().x(),
                         envIndex / renderer_->tileCount().x()},
        renderer_->tileSize());

    if (colorImageViews.size() > 0) {
      static_cast<gfx_batch::RendererStandalone&>(*renderer_)
          .colorImageInto(rectangle, colorImageViews[envIndex]);
    }
    if (depthImageViews.size() > 0) {
<<<<<<< HEAD
      Mn::MutableImageView2D depthBufferView{
          Mn::GL::PixelFormat::DepthComponent, Mn::GL::PixelType::Float,
          depthImageViews[envIndex].size(), depthImageViews[envIndex].data()};
      static_cast<gfx_batch::RendererStandalone&>(*renderer_)
          .depthImageInto(rectangle, depthBufferView);
      renderer_->unprojectDepth(envIndex, depthBufferView);
      /*
      auto& depthImageView = depthImageViews[envIndex];
      // Input is R32F. A new view is created to fetch Depth32F buffer.
      auto depthBufferImageView = Mn::MutableImageView2D{
        depthImageView.storage(),
        Magnum::PixelFormat::Depth32F,
        depthImageView.formatExtra(),
        depthImageView.pixelSize(),
        depthImageView.size(),
        depthImageView.data(),
        depthImageView.flags()};

      // Depth32F op
      static_cast<gfx_batch::RendererStandalone&>(*renderer_)
          .depthImageInto(rectangle, depthBufferImageView);

      // R32F op
      // TODO: If enableDepthUnprojection:
      renderer_->unprojectDepth(depthImageView);
      */
=======
      static_cast<gfx_batch::RendererStandalone&>(*renderer_)
          .depthImageInto(rectangle, depthImageViews[envIndex]);
>>>>>>> d8e1dc2a
    }
  }
}

void BatchReplayRenderer::doRender(
    Magnum::GL::AbstractFramebuffer& framebuffer) {
  CORRADE_ASSERT(!standalone_,
                 "BatchReplayRenderer::render(): can't use this function with "
                 "a standalone renderer", );

  renderer_->draw(framebuffer);

  if (debugLineRender_) {
    framebuffer.bind();
    constexpr unsigned envIndex = 0;
    auto projCamMatrix = renderer_->camera(envIndex);
    debugLineRender_->flushLines(projCamMatrix, renderer_->tileSize());
  }
}

esp::geo::Ray BatchReplayRenderer::doUnproject(
    CORRADE_UNUSED unsigned envIndex,
    const Mn::Vector2i& viewportPosition) {
  // temp stub implementation: produce a placeholder ray that varies with
  // viewportPosition
  return esp::geo::Ray(
      {static_cast<float>(viewportPosition.x()) / renderer_->tileSize().x(),
       0.5f,
       static_cast<float>(viewportPosition.y()) / renderer_->tileSize().y()},
      {0.f, -1.f, 0.f});
}

const void* BatchReplayRenderer::getCudaColorBufferDevicePointer() {
#ifdef ESP_BUILD_WITH_CUDA
  CORRADE_ASSERT(standalone_,
                 "ReplayBatchRenderer::colorCudaBufferDevicePointer(): can use "
                 "this function only "
                 "with a standalone renderer",
                 nullptr);
  return static_cast<gfx_batch::RendererStandalone&>(*renderer_)
      .colorCudaBufferDevicePointer();
#else
  ESP_ERROR() << "Failed to retrieve device pointer because CUDA is not "
                 "available in this build.";
  return nullptr;
#endif
}

const void* BatchReplayRenderer::getCudaDepthBufferDevicePointer() {
#ifdef ESP_BUILD_WITH_CUDA
  CORRADE_ASSERT(standalone_,
                 "ReplayBatchRenderer::getCudaDepthBufferDevicePointer(): can "
                 "use this function only "
                 "with a standalone renderer",
                 nullptr);
  return static_cast<gfx_batch::RendererStandalone&>(*renderer_)
      .depthCudaBufferDevicePointer();
#else
  ESP_ERROR() << "Failed to retrieve device pointer because CUDA is not "
                 "available in this build.";
  return nullptr;
#endif
}
}  // namespace sim
}  // namespace esp<|MERGE_RESOLUTION|>--- conflicted
+++ resolved
@@ -277,37 +277,12 @@
           .colorImageInto(rectangle, colorImageViews[envIndex]);
     }
     if (depthImageViews.size() > 0) {
-<<<<<<< HEAD
       Mn::MutableImageView2D depthBufferView{
           Mn::GL::PixelFormat::DepthComponent, Mn::GL::PixelType::Float,
           depthImageViews[envIndex].size(), depthImageViews[envIndex].data()};
       static_cast<gfx_batch::RendererStandalone&>(*renderer_)
           .depthImageInto(rectangle, depthBufferView);
       renderer_->unprojectDepth(envIndex, depthBufferView);
-      /*
-      auto& depthImageView = depthImageViews[envIndex];
-      // Input is R32F. A new view is created to fetch Depth32F buffer.
-      auto depthBufferImageView = Mn::MutableImageView2D{
-        depthImageView.storage(),
-        Magnum::PixelFormat::Depth32F,
-        depthImageView.formatExtra(),
-        depthImageView.pixelSize(),
-        depthImageView.size(),
-        depthImageView.data(),
-        depthImageView.flags()};
-
-      // Depth32F op
-      static_cast<gfx_batch::RendererStandalone&>(*renderer_)
-          .depthImageInto(rectangle, depthBufferImageView);
-
-      // R32F op
-      // TODO: If enableDepthUnprojection:
-      renderer_->unprojectDepth(depthImageView);
-      */
-=======
-      static_cast<gfx_batch::RendererStandalone&>(*renderer_)
-          .depthImageInto(rectangle, depthImageViews[envIndex]);
->>>>>>> d8e1dc2a
     }
   }
 }
